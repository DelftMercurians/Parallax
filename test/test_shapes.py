--- conflicted
+++ resolved
@@ -15,14 +15,8 @@
             dtype=jnp.float32,
         )
     )
-<<<<<<< HEAD
     assert jnp.all(rect1._get_center() == jnp.array([0, 0]))
     assert rect1.get_support(jnp.array([1, 0]))[0] == 1
-=======
-    assert jnp.all(rect1.get_center() == jnp.array([0.0, 0.0]))
-    assert rect1._get_local_support(jnp.array([1.0, 0.0]))[0] == 1
-    assert rect1._get_support(jnp.array([1.0, 0.0]), HomogenuousTransformer())[0] == 1
->>>>>>> 0ac96308
 
     rect2 = Polygon(
         jnp.array(
@@ -35,13 +29,6 @@
             dtype=jnp.float32,
         )
     )
-<<<<<<< HEAD
     assert jnp.all(rect2._get_center() == jnp.array([1.5, 1.5]))
     assert rect2.get_support(jnp.array([1, 0]))[0] == 2
-    assert rect2.get_support(jnp.array([0, -1]))[1] == 1
-=======
-    assert jnp.all(rect2.get_center() == jnp.array([1.5, 1.5]))
-    assert rect2._get_local_support(jnp.array([1.0, 0.0]))[0] == 2
-    assert rect2._get_support(jnp.array([1.0, 0.0]), HomogenuousTransformer())[0] == 2
-    assert rect2._get_support(jnp.array([0.0, -1.0]), HomogenuousTransformer())[1] == 1
->>>>>>> 0ac96308
+    assert rect2.get_support(jnp.array([0, -1]))[1] == 1