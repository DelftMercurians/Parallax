--- conflicted
+++ resolved
@@ -7,14 +7,8 @@
 
 
 def test_ball_colliding():
-<<<<<<< HEAD
-    key = jr.PRNGKey(0)
     a = Ball.make_default().set_position(jnp.array([0.08, 0.0]))
     b = Ball.make_default().set_position(jnp.array([0.02, 0.0]))
-=======
-    a = Ball().set_position(jnp.array([0.08, 0.0]))
-    b = Ball().set_position(jnp.array([0.02, 0.0]))
->>>>>>> f24b27d5
     a = a.update_transform()
     b = b.update_transform()
     assert a.collides_with(b)[0] & b.collides_with(a)[0]
@@ -25,18 +19,12 @@
 
 
 def test_misaligned_ball_rotating():
-<<<<<<< HEAD
-    key = jr.PRNGKey(0)
     a = Ball.make_default().set_position(jnp.array([0.0, 0.0]))
-    a = eqx.tree_at(lambda x: x.shape, a, Circle(0.05, jnp.array([10.0, 0.0])))
-=======
-    a = Ball().set_position(jnp.array([0.0, 0.0]))
     a = eqx.tree_at(
         lambda x: x.shape,
         a,
         UniversalShape(Circle(jnp.array(0.05), jnp.array([10.0, 0.0]))),
     )
->>>>>>> f24b27d5
     a = eqx.tree_at(lambda x: x.angle, a, jnp.array(jnp.pi / 2))
 
     b = Ball.make_default().set_position(jnp.array([0.0, 10.0]))
@@ -50,18 +38,12 @@
 def test_misaligned_ball_rotating_jitted():
     @eqx.filter_jit
     def f():
-<<<<<<< HEAD
-        key = jr.PRNGKey(0)
         a = Ball.make_default().set_position(jnp.array([0.0, 0.0]))
-        a = eqx.tree_at(lambda x: x.shape, a, Circle(0.05, jnp.array([10.0, 0.0])))
-=======
-        a = Ball().set_position(jnp.array([0.0, 0.0]))
         a = eqx.tree_at(
             lambda x: x.shape,
             a,
             UniversalShape(Circle(jnp.array(0.05), jnp.array([10.0, 0.0]))),
         )
->>>>>>> f24b27d5
         a = eqx.tree_at(lambda x: x.angle, a, jnp.array(jnp.pi / 2))
 
         b = Ball.make_default().set_position(jnp.array([0.0, 10.0]))
